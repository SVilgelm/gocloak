--- conflicted
+++ resolved
@@ -218,12 +218,6 @@
 
 // Group is a Group
 type Group struct {
-<<<<<<< HEAD
-	ID        *string       `json:"id,omitempty"`
-	Name      *string       `json:"name,omitempty"`
-	Path      *string       `json:"path,omitempty"`
-	SubGroups []interface{} `json:"subGroups,omitempty"`
-=======
 	ID          *string             `json:"id,omitempty"`
 	Name        *string             `json:"name,omitempty"`
 	Path        *string             `json:"path,omitempty"`
@@ -232,7 +226,6 @@
 	Access      map[string]bool     `json:"access,omitempty"`
 	ClientRoles map[string][]string `json:"clientRoles,omitempty"`
 	RealmRoles  []string            `json:"realmRoles,omitempty"`
->>>>>>> bf0d593f
 }
 
 // GetGroupsParams represents the optional parameters for getting groups
@@ -240,10 +233,7 @@
 	First  *int    `json:"first,string,omitempty"`
 	Max    *int    `json:"max,string,omitempty"`
 	Search *string `json:"search,omitempty"`
-<<<<<<< HEAD
-=======
 	Full   *bool   `json:"full,string,omitempty"`
->>>>>>> bf0d593f
 }
 
 // Role is a role
